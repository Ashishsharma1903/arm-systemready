# Copyright (c) 2021-2022, ARM Limited and Contributors. All rights reserved.
#
# Redistribution and use in source and binary forms, with or without
# modification, are permitted provided that the following conditions are met:
#
# Redistributions of source code must retain the above copyright notice, this
# list of conditions and the following disclaimer.
#
# Redistributions in binary form must reproduce the above copyright notice,
# this list of conditions and the following disclaimer in the documentation
# and/or other materials provided with the distribution.
#
# Neither the name of ARM nor the names of its contributors may be used
# to endorse or promote products derived from this software without specific
# prior written permission.
#
# THIS SOFTWARE IS PROVIDED BY THE COPYRIGHT HOLDERS AND CONTRIBUTORS "AS IS"
# AND ANY EXPRESS OR IMPLIED WARRANTIES, INCLUDING, BUT NOT LIMITED TO, THE
# IMPLIED WARRANTIES OF MERCHANTABILITY AND FITNESS FOR A PARTICULAR PURPOSE
# ARE DISCLAIMED. IN NO EVENT SHALL THE COPYRIGHT HOLDER OR CONTRIBUTORS BE
# LIABLE FOR ANY DIRECT, INDIRECT, INCIDENTAL, SPECIAL, EXEMPLARY, OR
# CONSEQUENTIAL DAMAGES (INCLUDING, BUT NOT LIMITED TO, PROCUREMENT OF
# SUBSTITUTE GOODS OR SERVICES; LOSS OF USE, DATA, OR PROFITS; OR BUSINESS
# INTERRUPTION) HOWEVER CAUSED AND ON ANY THEORY OF LIABILITY, WHETHER IN
# CONTRACT, STRICT LIABILITY, OR TORT (INCLUDING NEGLIGENCE OR OTHERWISE)
# ARISING IN ANY WAY OUT OF THE USE OF THIS SOFTWARE, EVEN IF ADVISED OF THE
# POSSIBILITY OF SUCH DAMAGE.

# Common configurations

#SystemReady ACS version
ACS_VERSION="SystemReady IR ACS v2.0.0 Beta-0"

#Linux kernel version. Source downloaded from https://github.com/torvalds/linux.git
LINUX_KERNEL_VERSION=5.15

#BusyBox source tag : https://git.busybox.net/busybox/
BUSYBOX_SRC_VERSION=1_34_stable

#EDK2 source tag from https://github.com/tianocore/edk2.git
EDK2_SRC_VERSION=edk2-stable202205
EDK2_SRC_TAG=16779ede2d366bfc6b702e817356ccf43425bcc8

#Cross compiler tools from https://releases.linaro.org/components/toolchain/binaries
LINARO_TOOLS_MAJOR_VERSION=7.5-2019.12
LINARO_TOOLS_VERSION=7.5.0-2019.12

#FWTS source tag from  https://git.launchpad.net/fwts
FWTS_SRC_VERSION=v22.05.00
FWTS_SRC_TAG=d82204d836a6e6bf1ce491224923ea5072bed967

# EDK2-TEST source tag from  https://github.com/tianocore/edk2-test
SCT_SRC_TAG=dedfd87f76a9b48bfc03511c19beba285c4f5a81

# GRUB2 source from https://github.com/rhboot/grub2.git
GRUB_SRC_TAG=grub-2.06

#Arm BSA source tag.
#NOTE: If the value is NULL then the latest BSA source will be downloaded
ARM_BSA_VERSION=v1.0.1
ARM_BSA_TAG=""

#Arm BBR source tag
#NOTE: If the value is NULL then the latest BBR source will be downloaded
ARM_BBR_TAG=""

#Arm LINUX ACS source tag
#NOTE: If the value is NULL then the latest Linux ACS source will be downloaded
<<<<<<< HEAD
ARM_LINUX_ACS_TAG=""

#Linux kernel version for Yocto build. Used only for the IR Band
YOCTO_LINUX_KERNEL_VERSION=5.15

# EDK2-LIBC source tag from https://github.com/tianocore/edk2-libc
EDK2_LIBC_SRC_TAG=c32222fed9927420fc46da503dea1ebb874698b6
=======
ARM_LINUX_ACS_TAG="v21.07_0.9_BETA"

# Buildroot tag
# This tag was chosen because it supports tpm2-tools 4.3.2 which has the necessary
# baseline needed to build tpm2-tools 5.1.1
BUILDROOT_SRC_TAG=91aa6efa8588bf7617cc4a640eb55052b524ceb7
>>>>>>> 8e04882f
<|MERGE_RESOLUTION|>--- conflicted
+++ resolved
@@ -66,7 +66,6 @@
 
 #Arm LINUX ACS source tag
 #NOTE: If the value is NULL then the latest Linux ACS source will be downloaded
-<<<<<<< HEAD
 ARM_LINUX_ACS_TAG=""
 
 #Linux kernel version for Yocto build. Used only for the IR Band
@@ -74,11 +73,8 @@
 
 # EDK2-LIBC source tag from https://github.com/tianocore/edk2-libc
 EDK2_LIBC_SRC_TAG=c32222fed9927420fc46da503dea1ebb874698b6
-=======
-ARM_LINUX_ACS_TAG="v21.07_0.9_BETA"
 
 # Buildroot tag
 # This tag was chosen because it supports tpm2-tools 4.3.2 which has the necessary
 # baseline needed to build tpm2-tools 5.1.1
-BUILDROOT_SRC_TAG=91aa6efa8588bf7617cc4a640eb55052b524ceb7
->>>>>>> 8e04882f
+BUILDROOT_SRC_TAG=91aa6efa8588bf7617cc4a640eb55052b524ceb7