--- conflicted
+++ resolved
@@ -103,10 +103,6 @@
 fi
 dmesg | sed -n 'H; /PE_INFO/h; ${g;p;}' > /mnt/acs_results/linux/BsaResultsKernel.log
 
-<<<<<<< HEAD
-=======
-dmesg | sed -n 'H; /PE_INFO/h; ${g;p;}' > /mnt/acs_results/linux/BsaResultsKernel.log
->>>>>>> 3a53b4b6
 sync /mnt
 
 exec sh
