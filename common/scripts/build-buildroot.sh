--- conflicted
+++ resolved
@@ -71,15 +71,12 @@
     mkdir -p root_fs_overlay/bin
     mkdir -p root_fs_overlay/lib/modules
     mkdir -p root_fs_overlay/usr/bin
-<<<<<<< HEAD
+    mkdir -p root_fs_overlay/usr/bin/sbmr-acs
+
     if [ ! -d root_fs_overlay/usr/bin/edk2-test-parser ]; then
         cp -r $TOP_DIR/edk2-test-parser root_fs_overlay/usr/bin/ 
-    fi    
-=======
-    mkdir -p root_fs_overlay/usr/bin/sbmr-acs
+    fi
 
-    cp -r $TOP_DIR/edk2-test-parser root_fs_overlay/usr/bin/ 
->>>>>>> 5a32044f
     cp  $TOP_DIR/ramdisk/linux-bsa/bsa root_fs_overlay/bin/
     cp  $TOP_DIR/ramdisk/linux-bsa/bsa_acs.ko root_fs_overlay/lib/modules/
     cp  $TOP_DIR/ramdisk/drivers/* root_fs_overlay/lib/modules/
